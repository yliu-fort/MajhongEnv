#:kivy 2.1.0

<StartMenuScreen>:
    canvas.before:
        Color:
            rgba: 1, 1, 1, 1
        Rectangle:
            pos: self.pos
            size: self.size
            source: root.background_source if root.background_source else ''
    BoxLayout:
        orientation: 'vertical'
        size_hint: 0.4, 0.5
        pos_hint: {"center_x": 0.5, "center_y": 0.5}
        spacing: '18dp'
        padding: '24dp'
        canvas.before:
            Color:
                rgba: 0, 0, 0, 0.55
            RoundedRectangle:
                pos: self.pos
                size: self.size
                radius: [16, 16, 16, 16]
        Button:
            text: "AI vs Human"
            size_hint_y: None
            height: '48dp'
            on_release: app.start_ai_vs_human()
        Button:
            text: "AI vs AI"
            size_hint_y: None
            height: '48dp'
            on_release: app.start_ai_vs_ai()

<ActionPanel>:
    container: container
    title_label: title_label
    orientation: 'vertical'
    size_hint: None, None
    width: max(240, self.minimum_width)
    height: self.minimum_height + self.padding[1] + self.padding[3]
    padding: 12, 12
    spacing: 8
    canvas.before:
        Color:
            rgba: 5/255.0, 5/255.0, 5/255.0, 1
        RoundedRectangle:
            size: self.size
            pos: self.pos
            radius: [12, 12, 12, 12]
    Label:
        id: title_label
        text: ''
        size_hint_y: None
        height: self.texture_size[1] if self.texture_size[1] else 0
        color: 170/255.0, 190/255.0, 210/255.0, 1
        halign: 'left'
        valign: 'middle'
        text_size: self.width, None
    BoxLayout:
        id: container
        orientation: 'vertical'
        size_hint_y: None
        height: self.minimum_height
        spacing: 4

<MahjongRoot>:
    board: board
    status_label: status_label
    reward_label: reward_label
    done_label: done_label
    pause_button: pause_button
    auto_button: auto_button
    step_button: step_button
    hints_button: hints_button
    assist_button: assist_button
    language_spinner: language_spinner
    quick_action_bar: quick_action_bar
    action_timer_label: action_timer_label
    exit_button: exit_button
<<<<<<< HEAD
    wind_label_0: wind_label_0
    wind_label_1: wind_label_1
    wind_label_2: wind_label_2
    wind_label_3: wind_label_3
    assist_panel: assist_panel
=======
>>>>>>> ced7173c
    canvas.before:
        Color:
            rgba: 12/255.0, 30/255.0, 60/255.0, 1
        Rectangle:
            size: self.size
            pos: self.pos
    MahjongBoardWidget:
        id: board
        size_hint: None, None
        width: min(root.width, root.height)
        height: min(root.width, root.height)
        pos: (root.center_x - self.width / 2, root.center_y - self.height / 2)
    BoxLayout:
        id: quick_action_bar
        size_hint: None, None
        size_hint_y: None
        height: 56
        width: min(board.width - 48, max(self.minimum_width + self.padding[0] + self.padding[2], 0)) if board.width > 48 else max(self.minimum_width + self.padding[0] + self.padding[2], 0)
        pos: board.x + (board.width - self.width) / 2, board.y + 104
        orientation: 'horizontal'
        padding: 8, 6
        spacing: 6
        opacity: 0
        disabled: True
        canvas.before:
            Color:
                rgba: 5/255.0, 5/255.0, 5/255.0, 0/255.0
            RoundedRectangle:
                size: self.size
                pos: self.pos
                radius: [12, 12, 12, 12]
    Label:
        id: status_label
        text: ""
        halign: 'left'
        valign: 'top'
        text_size: self.width, None
        size_hint: None, None
        size: max(240, self.texture_size[0]), self.texture_size[1]
        pos: 16, root.height - self.height - 16
        color: 170/255.0, 190/255.0, 210/255.0, 1
    Label:
        id: reward_label
        text: ""
        halign: 'right'
        valign: 'top'
        text_size: None, None
        size_hint: None, None
        size: self.texture_size
        pos: root.width - self.width - 16, root.height - self.height - 16
        color: 235/255.0, 235/255.0, 235/255.0, 1
    Label:
        id: done_label
        text: ""
        halign: 'right'
        valign: 'top'
        text_size: None, None
        size_hint: None, None
        size: self.texture_size
        pos: root.width - self.width - 16, reward_label.y - self.height - 4
        color: 220/255.0, 120/255.0, 120/255.0, 1
    Button:
        id: step_button
        text: ""
        size_hint: None, None
        size: 160, 44
        pos: root.width - self.width - 16, 16
        background_normal: ''
        background_color: 5/255.0, 5/255.0, 5/255.0, 1
    Button:
        id: auto_button
        text: ""
        size_hint: None, None
        size: 160, 44
        pos: step_button.x, step_button.top + 10
        background_normal: ''
        background_color: 5/255.0, 5/255.0, 5/255.0, 1
    Button:
        id: pause_button
        text: ""
        size_hint: None, None
        size: 160, 44
        pos: auto_button.x, auto_button.top + 10
        background_normal: ''
        background_color: 5/255.0, 5/255.0, 5/255.0, 1
    Button:
        id: hints_button
        text: ""
        size_hint: None, None
        size: 160, 44
        pos: pause_button.x, pause_button.top + 10
        background_normal: ''
        background_color: 5/255.0, 5/255.0, 5/255.0, 1
    Button:
        id: assist_button
        text: ""
        size_hint: None, None
        size: 160, 44
        pos: hints_button.x, hints_button.top + 10
        background_normal: ''
        background_color: 5/255.0, 5/255.0, 5/255.0, 1
    Button:
        id: exit_button
        text: ""
        size_hint: None, None
        size: 160, 44
        pos: 16, 16
        background_normal: ''
        background_color: 5/255.0, 5/255.0, 5/255.0, 1
        on_release: app.return_to_menu()
    Spinner:
        id: language_spinner
        text: ""
        values: ()
        size_hint: None, None
        size: 160, 44
        pos: assist_button.x, assist_button.top + 10
        background_normal: ''
        background_color: 5/255.0, 5/255.0, 5/255.0, 1
        color: 235/255.0, 235/255.0, 235/255.0, 1
    Label:
        id: action_timer_label
        text: ""
        size_hint: None, None
        width: 96
        height: 28
        x: board.right - 32
        y: board.top - 96
        halign: 'right'
        valign: 'top'
        text_size: self.size
        color: 235/255.0, 235/255.0, 235/255.0, 1
        opacity: 0
<<<<<<< HEAD
    Label:
        id: wind_label_0
        text: ""
        halign: 'center'
        valign: 'middle'
        text_size: self.width, None
        size_hint: None, None
        size: 96, 96
        pos: root.center_x - self.width / 2, root.center_y - self.height / 2 - board.height * 0.16
        color: 170/255.0, 190/255.0, 210/255.0, 1
    Label:
        id: wind_label_1
        text: ""
        halign: 'center'
        valign: 'middle'
        text_size: self.width, None
        size_hint: None, None
        size: 96, 96
        pos: root.center_x - self.width / 2 + board.width * 0.16 + 16, root.center_y - self.height / 2
        color: 170/255.0, 190/255.0, 210/255.0, 1
    Label:
        id: wind_label_2
        text: ""
        halign: 'center'
        valign: 'middle'
        text_size: self.width, None
        size_hint: None, None
        size: 96, 96
        pos: root.center_x - self.width / 2, root.center_y - self.height / 2 + board.height * 0.16
        color: 170/255.0, 190/255.0, 210/255.0, 1
    Label:
        id: wind_label_3
        text: ""
        halign: 'center'
        valign: 'middle'
        text_size: self.width, None
        size_hint: None, None
        size: 96, 96
        pos: root.center_x - self.width / 2 - board.width * 0.16 - 16, root.center_y - self.height / 2
        color: 170/255.0, 190/255.0, 210/255.0, 1
    ActionPanel:
        id: assist_panel
        size_hint: None, None
        width: 260
        pos: 16, board.y + 120
=======
>>>>>>> ced7173c

<MahjongBoardWidget>:
    canvas.before:
        Color:
            rgba: 24/255.0, 60/255.0, 90/255.0, 1
        RoundedRectangle:
            size: self.size
            pos: self.pos
            radius: [16, 16, 16, 16]
    canvas.after:
        Color:
            rgba: 40/255.0, 90/255.0, 130/255.0, 1
        Line:
            rounded_rectangle: (*self.pos, *self.size, 16)
            width: 3
<|MERGE_RESOLUTION|>--- conflicted
+++ resolved
@@ -78,14 +78,7 @@
     quick_action_bar: quick_action_bar
     action_timer_label: action_timer_label
     exit_button: exit_button
-<<<<<<< HEAD
-    wind_label_0: wind_label_0
-    wind_label_1: wind_label_1
-    wind_label_2: wind_label_2
-    wind_label_3: wind_label_3
     assist_panel: assist_panel
-=======
->>>>>>> ced7173c
     canvas.before:
         Color:
             rgba: 12/255.0, 30/255.0, 60/255.0, 1
@@ -219,54 +212,6 @@
         text_size: self.size
         color: 235/255.0, 235/255.0, 235/255.0, 1
         opacity: 0
-<<<<<<< HEAD
-    Label:
-        id: wind_label_0
-        text: ""
-        halign: 'center'
-        valign: 'middle'
-        text_size: self.width, None
-        size_hint: None, None
-        size: 96, 96
-        pos: root.center_x - self.width / 2, root.center_y - self.height / 2 - board.height * 0.16
-        color: 170/255.0, 190/255.0, 210/255.0, 1
-    Label:
-        id: wind_label_1
-        text: ""
-        halign: 'center'
-        valign: 'middle'
-        text_size: self.width, None
-        size_hint: None, None
-        size: 96, 96
-        pos: root.center_x - self.width / 2 + board.width * 0.16 + 16, root.center_y - self.height / 2
-        color: 170/255.0, 190/255.0, 210/255.0, 1
-    Label:
-        id: wind_label_2
-        text: ""
-        halign: 'center'
-        valign: 'middle'
-        text_size: self.width, None
-        size_hint: None, None
-        size: 96, 96
-        pos: root.center_x - self.width / 2, root.center_y - self.height / 2 + board.height * 0.16
-        color: 170/255.0, 190/255.0, 210/255.0, 1
-    Label:
-        id: wind_label_3
-        text: ""
-        halign: 'center'
-        valign: 'middle'
-        text_size: self.width, None
-        size_hint: None, None
-        size: 96, 96
-        pos: root.center_x - self.width / 2 - board.width * 0.16 - 16, root.center_y - self.height / 2
-        color: 170/255.0, 190/255.0, 210/255.0, 1
-    ActionPanel:
-        id: assist_panel
-        size_hint: None, None
-        width: 260
-        pos: 16, board.y + 120
-=======
->>>>>>> ced7173c
 
 <MahjongBoardWidget>:
     canvas.before:
